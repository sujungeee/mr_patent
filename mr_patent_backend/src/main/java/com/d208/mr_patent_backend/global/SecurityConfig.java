package com.d208.mr_patent_backend.global;

import org.springframework.context.annotation.Bean;
import org.springframework.context.annotation.Configuration;
import org.springframework.security.config.annotation.web.builders.HttpSecurity;
import org.springframework.security.config.annotation.web.configuration.EnableWebSecurity;
import org.springframework.security.config.annotation.web.configurers.AbstractHttpConfigurer;
import org.springframework.security.config.http.SessionCreationPolicy;
import org.springframework.security.crypto.bcrypt.BCryptPasswordEncoder;
import org.springframework.security.crypto.password.PasswordEncoder;
import org.springframework.security.web.SecurityFilterChain;
import org.springframework.security.web.authentication.UsernamePasswordAuthenticationFilter;
import lombok.RequiredArgsConstructor;
import com.d208.mr_patent_backend.global.jwt.JwtTokenProvider;
import com.d208.mr_patent_backend.global.jwt.JwtAuthenticationFilter;
import org.springframework.web.cors.CorsConfiguration;
import org.springframework.web.cors.CorsConfigurationSource;
import org.springframework.web.cors.UrlBasedCorsConfigurationSource;
import com.fasterxml.jackson.databind.ObjectMapper;

import java.util.Arrays;
import java.util.Collections;

@Configuration
@EnableWebSecurity
@RequiredArgsConstructor
public class SecurityConfig {

    private final JwtTokenProvider jwtTokenProvider;
    private final ObjectMapper objectMapper;

    @Bean
    public SecurityFilterChain filterChain(HttpSecurity http) throws Exception {
        http
                .csrf(AbstractHttpConfigurer::disable)
                .formLogin(AbstractHttpConfigurer::disable)
                .httpBasic(AbstractHttpConfigurer::disable)
                .cors(cors -> cors.configurationSource(corsConfigurationSource()))
                .sessionManagement((session) -> session
                        .sessionCreationPolicy(SessionCreationPolicy.STATELESS)
                )

                .authorizeHttpRequests((authorize) -> authorize
//                        .requestMatchers("/api/**").permitAll()
<<<<<<< HEAD
                                .requestMatchers("/api/swagger-ui/**").permitAll()
                                .requestMatchers("/api/v3/api-docs/**").permitAll()
                                .requestMatchers("/api/user").permitAll()
                                .requestMatchers("/api/user/expert").permitAll()
                                .requestMatchers("/api/user/login").permitAll()
                                .requestMatchers("/api/email/**").permitAll()
                                .requestMatchers("/api/expert-approve/**").hasRole("ADMIN")
                                .anyRequest().authenticated()
=======
                        .requestMatchers("api/swagger-ui/**").permitAll()
                        .requestMatchers("api/v3/api-docs/**").permitAll()
                        .requestMatchers("/chat-test.html").permitAll()
                        .requestMatchers("/sse-test.html").permitAll()
                        .requestMatchers("/ws/chat").permitAll()
                        .requestMatchers("/api/user").permitAll()
                        .requestMatchers("/api/user/expert").permitAll()
                        .requestMatchers("/api/user/login").permitAll()
                        .requestMatchers("/api/email/**").permitAll()
                        .requestMatchers("/api/expert-approve/**").hasRole("ADMIN")
                        .anyRequest().authenticated()
>>>>>>> bf59f82b
                )
                .addFilterBefore(new JwtAuthenticationFilter(jwtTokenProvider, objectMapper),
                        UsernamePasswordAuthenticationFilter.class);

        return http.build();
    }

    @Bean
    public CorsConfigurationSource corsConfigurationSource() {
        CorsConfiguration configuration = new CorsConfiguration();
        configuration.setAllowedOriginPatterns(Collections.singletonList("*"));
        configuration.setAllowedMethods(Arrays.asList("GET", "POST", "PATCH", "DELETE", "OPTIONS"));
        configuration.setAllowedHeaders(Arrays.asList("Authorization", "Content-Type", "Accept", "*"));
        configuration.setAllowCredentials(true);
        configuration.setMaxAge(3600L);

        UrlBasedCorsConfigurationSource source = new UrlBasedCorsConfigurationSource();
        source.registerCorsConfiguration("/**", configuration);
        return source;
    }

    @Bean
    public PasswordEncoder passwordEncoder() {
        return new BCryptPasswordEncoder();
    }
}<|MERGE_RESOLUTION|>--- conflicted
+++ resolved
@@ -42,18 +42,8 @@
 
                 .authorizeHttpRequests((authorize) -> authorize
 //                        .requestMatchers("/api/**").permitAll()
-<<<<<<< HEAD
-                                .requestMatchers("/api/swagger-ui/**").permitAll()
-                                .requestMatchers("/api/v3/api-docs/**").permitAll()
-                                .requestMatchers("/api/user").permitAll()
-                                .requestMatchers("/api/user/expert").permitAll()
-                                .requestMatchers("/api/user/login").permitAll()
-                                .requestMatchers("/api/email/**").permitAll()
-                                .requestMatchers("/api/expert-approve/**").hasRole("ADMIN")
-                                .anyRequest().authenticated()
-=======
-                        .requestMatchers("api/swagger-ui/**").permitAll()
-                        .requestMatchers("api/v3/api-docs/**").permitAll()
+                        .requestMatchers("/api/swagger-ui/**").permitAll()
+                        .requestMatchers("/api/v3/api-docs/**").permitAll()
                         .requestMatchers("/chat-test.html").permitAll()
                         .requestMatchers("/sse-test.html").permitAll()
                         .requestMatchers("/ws/chat").permitAll()
@@ -63,7 +53,6 @@
                         .requestMatchers("/api/email/**").permitAll()
                         .requestMatchers("/api/expert-approve/**").hasRole("ADMIN")
                         .anyRequest().authenticated()
->>>>>>> bf59f82b
                 )
                 .addFilterBefore(new JwtAuthenticationFilter(jwtTokenProvider, objectMapper),
                         UsernamePasswordAuthenticationFilter.class);
