package com.d208.mr_patent_backend.global;

import org.springframework.context.annotation.Bean;
import org.springframework.context.annotation.Configuration;
import org.springframework.security.config.annotation.web.builders.HttpSecurity;
import org.springframework.security.config.annotation.web.configuration.EnableWebSecurity;
import org.springframework.security.config.annotation.web.configurers.AbstractHttpConfigurer;
import org.springframework.security.config.http.SessionCreationPolicy;
import org.springframework.security.crypto.bcrypt.BCryptPasswordEncoder;
import org.springframework.security.crypto.password.PasswordEncoder;
import org.springframework.security.web.SecurityFilterChain;
import org.springframework.security.web.authentication.UsernamePasswordAuthenticationFilter;
import lombok.RequiredArgsConstructor;
import com.d208.mr_patent_backend.global.jwt.JwtTokenProvider;
import com.d208.mr_patent_backend.global.jwt.JwtAuthenticationFilter;
import org.springframework.web.cors.CorsConfiguration;
import org.springframework.web.cors.CorsConfigurationSource;
import org.springframework.web.cors.UrlBasedCorsConfigurationSource;
import com.fasterxml.jackson.databind.ObjectMapper;

import java.util.Arrays;
import java.util.Collections;

@Configuration
@EnableWebSecurity
@RequiredArgsConstructor
public class SecurityConfig {

    private final JwtTokenProvider jwtTokenProvider;
    private final ObjectMapper objectMapper;

    @Bean
    public SecurityFilterChain filterChain(HttpSecurity http) throws Exception {
        http
                .csrf(AbstractHttpConfigurer::disable)
                .formLogin(AbstractHttpConfigurer::disable)
                .httpBasic(AbstractHttpConfigurer::disable)
                .cors(cors -> cors.configurationSource(corsConfigurationSource()))
                .sessionManagement((session) -> session
                        .sessionCreationPolicy(SessionCreationPolicy.STATELESS)
                )

                .authorizeHttpRequests((authorize) -> authorize
//                        .requestMatchers("/api/**").permitAll()
                        .requestMatchers("/api/swagger-ui/**").permitAll()
                        .requestMatchers("/api/v3/api-docs/**").permitAll()
                        .requestMatchers("/chat-test.html").permitAll()
                        .requestMatchers("/sse-test.html").permitAll()
                        .requestMatchers("/profile-upload-test.html").permitAll()
<<<<<<< HEAD
=======
                        .requestMatchers("/api/user/profile-image/**").permitAll()
>>>>>>> 0e675982
                        .requestMatchers("/ws/chat").permitAll()
                        .requestMatchers("/api/user").permitAll()
                        .requestMatchers("/api/user/expert").permitAll()
                        .requestMatchers("/api/user/login").permitAll()
                        .requestMatchers("/api/email/**").permitAll()
                        .requestMatchers("/api/expert-approve/**").permitAll()
//                        .requestMatchers("/api/expert-approve/**").hasRole("ADMIN")
                        .anyRequest().authenticated()
                )
                .addFilterBefore(new JwtAuthenticationFilter(jwtTokenProvider, objectMapper),
                        UsernamePasswordAuthenticationFilter.class);

        return http.build();
    }

    @Bean
    public CorsConfigurationSource corsConfigurationSource() {
        CorsConfiguration configuration = new CorsConfiguration();
        configuration.setAllowedOriginPatterns(Collections.singletonList("*"));
        configuration.setAllowedMethods(Arrays.asList("GET", "POST", "PATCH", "DELETE", "OPTIONS"));
        configuration.setAllowedHeaders(Arrays.asList("Authorization", "Content-Type", "Accept", "*"));
        configuration.setAllowCredentials(true);
        configuration.setMaxAge(3600L);

        UrlBasedCorsConfigurationSource source = new UrlBasedCorsConfigurationSource();
        source.registerCorsConfiguration("/**", configuration);
        return source;
    }

    @Bean
    public PasswordEncoder passwordEncoder() {
        return new BCryptPasswordEncoder();
    }
}<|MERGE_RESOLUTION|>--- conflicted
+++ resolved
@@ -47,10 +47,7 @@
                         .requestMatchers("/chat-test.html").permitAll()
                         .requestMatchers("/sse-test.html").permitAll()
                         .requestMatchers("/profile-upload-test.html").permitAll()
-<<<<<<< HEAD
-=======
                         .requestMatchers("/api/user/profile-image/**").permitAll()
->>>>>>> 0e675982
                         .requestMatchers("/ws/chat").permitAll()
                         .requestMatchers("/api/user").permitAll()
                         .requestMatchers("/api/user/expert").permitAll()
