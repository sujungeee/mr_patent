--- conflicted
+++ resolved
@@ -74,13 +74,9 @@
                 requestURI.equals("/profile-upload-test.html") ||
                 requestURI.equals("/api/expert-approve") ||
                 requestURI.startsWith("/api/user/profile-image") ||
-<<<<<<< HEAD
-                requestURI.startsWith("/api/email/"));
-=======
                 requestURI.startsWith("/api/email/")||
                 requestURI.startsWith("/ws/chat")
         );
->>>>>>> ea9d4455
     }
 
     private void sendErrorResponse(HttpServletResponse response, JwtErrorCode errorCode, String message) throws IOException {
