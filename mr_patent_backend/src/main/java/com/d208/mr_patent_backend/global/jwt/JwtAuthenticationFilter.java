--- conflicted
+++ resolved
@@ -73,10 +73,7 @@
                 requestURI.equals("/api/user/login") ||
                 requestURI.equals("/profile-upload-test.html") ||
                 requestURI.equals("/api/expert-approve") ||
-<<<<<<< HEAD
-=======
                 requestURI.startsWith("/api/user/profile-image") ||
->>>>>>> 0e675982
                 requestURI.startsWith("/api/email/"));
     }
 
