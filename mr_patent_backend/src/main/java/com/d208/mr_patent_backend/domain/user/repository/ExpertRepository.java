package com.d208.mr_patent_backend.domain.user.repository;

import com.d208.mr_patent_backend.domain.user.entity.Expert;
import com.d208.mr_patent_backend.domain.user.entity.User;
import org.springframework.data.jpa.repository.JpaRepository;
import org.springframework.data.jpa.repository.Query;
import org.springframework.data.repository.query.Param;
import org.springframework.stereotype.Repository;

import java.util.List;
import java.util.Optional;

@Repository
public interface ExpertRepository extends JpaRepository<Expert, Integer> {
    Optional<Expert> findByUser(User user);

<<<<<<< HEAD
    @Query("SELECT e FROM Expert e JOIN FETCH e.user WHERE e.expertStatus = :status")
    List<Expert> findByExpertStatus(@Param("status") Integer status);
=======
    @Query("SELECT DISTINCT e FROM Expert e " +
            "JOIN FETCH e.user " +
            "LEFT JOIN FETCH e.expertCategory ec " +
            "LEFT JOIN FETCH ec.category " +
            "WHERE e.expertStatus = :status")
    List<Expert> findByExpertStatus(@Param("status") Integer status);

    @Query("SELECT DISTINCT e FROM Expert e " +
            "JOIN FETCH e.user " +
            "LEFT JOIN FETCH e.expertCategory ec " +
            "LEFT JOIN FETCH ec.category " +
            "WHERE e.expertId = :expertId")
    Optional<Expert> findByIdWithDetails(@Param("expertId") Integer expertId);
>>>>>>> 0e675982
}<|MERGE_RESOLUTION|>--- conflicted
+++ resolved
@@ -14,10 +14,6 @@
 public interface ExpertRepository extends JpaRepository<Expert, Integer> {
     Optional<Expert> findByUser(User user);
 
-<<<<<<< HEAD
-    @Query("SELECT e FROM Expert e JOIN FETCH e.user WHERE e.expertStatus = :status")
-    List<Expert> findByExpertStatus(@Param("status") Integer status);
-=======
     @Query("SELECT DISTINCT e FROM Expert e " +
             "JOIN FETCH e.user " +
             "LEFT JOIN FETCH e.expertCategory ec " +
@@ -31,5 +27,4 @@
             "LEFT JOIN FETCH ec.category " +
             "WHERE e.expertId = :expertId")
     Optional<Expert> findByIdWithDetails(@Param("expertId") Integer expertId);
->>>>>>> 0e675982
 }