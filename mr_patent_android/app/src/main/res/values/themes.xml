<resources xmlns:tools="http://schemas.android.com/tools">
    <!-- Base application theme. -->
    <style name="Base.Theme.Mr_patent_android" parent="Theme.Material3.DayNight.NoActionBar">
        <!-- Customize your light theme here. -->
<<<<<<< HEAD
=======
        <!-- <item name="colorPrimary">@color/my_light_primary</item> -->
        <item name="android:windowBackground">@color/mr_white</item>
        <item name="android:colorPrimaryDark">@color/mr_blue</item>
>>>>>>> d3518c22

        <item name="android:fontFamily">@font/pretendard_medium</item>
        <item name="android:textViewStyle">@style/customTextViewFontStyle</item>
        <item name="materialButtonStyle">@style/customButtonFontStyle</item>
        <item name="editTextStyle">@style/customEditTextFontStyle</item>
        <item name="chipStyle">@style/CustomChipChoice</item>
        <item name="chipGroupStyle">@style/CustomChipChoice</item>
    </style>



    <style name="CustomChipChoice" parent="@style/Widget.MaterialComponents.Chip.Filter">
        <item name="chipBackgroundColor">@color/selector_chip_color</item>
        <item name="android:textColor">@color/selector_chip_text</item>
        <item name="chipStrokeColor">@color/selector_chip_stroke</item>
        <item name="chipStrokeWidth">1dp</item>
        <item name="checkedIcon">"</item>
    </style>

    <style name="Theme.Mr_patent_android" parent="Base.Theme.Mr_patent_android" />
</resources><|MERGE_RESOLUTION|>--- conflicted
+++ resolved
@@ -2,12 +2,9 @@
     <!-- Base application theme. -->
     <style name="Base.Theme.Mr_patent_android" parent="Theme.Material3.DayNight.NoActionBar">
         <!-- Customize your light theme here. -->
-<<<<<<< HEAD
-=======
         <!-- <item name="colorPrimary">@color/my_light_primary</item> -->
         <item name="android:windowBackground">@color/mr_white</item>
         <item name="android:colorPrimaryDark">@color/mr_blue</item>
->>>>>>> d3518c22
 
         <item name="android:fontFamily">@font/pretendard_medium</item>
         <item name="android:textViewStyle">@style/customTextViewFontStyle</item>
@@ -27,5 +24,7 @@
         <item name="checkedIcon">"</item>
     </style>
 
+
+
     <style name="Theme.Mr_patent_android" parent="Base.Theme.Mr_patent_android" />
 </resources>