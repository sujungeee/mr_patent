--- conflicted
+++ resolved
@@ -12,6 +12,7 @@
     <application
         android:name=".base.ApplicationClass"
         android:allowBackup="true"
+        android:usesCleartextTraffic="true"
         android:dataExtractionRules="@xml/data_extraction_rules"
         android:fullBackupContent="@xml/backup_rules"
         android:icon="@mipmap/ic_launcher"
@@ -19,24 +20,24 @@
         android:roundIcon="@mipmap/ic_launcher_round"
         android:supportsRtl="true"
         android:theme="@style/Theme.Mr_patent_android"
-        android:usesCleartextTraffic="true"
         tools:targetApi="31">
-<<<<<<< HEAD
+        <provider
+            android:name="androidx.core.content.FileProvider"
+            android:authorities="com.ssafy.mr_patent_android.fileprovider"
+            android:exported="false"
+            android:grantUriPermissions="true"
+            tools:replace="android:authorities">
+
+            <meta-data
+                android:name="android.support.FILE_PROVIDER_PATHS"
+                android:resource="@xml/file_paths"
+                tools:replace="android:resource" />
+        </provider>
+
         <activity
             android:name=".WebViewActivity"
             android:exported="false" />
 
-=======
-        <provider
-            android:name="androidx.core.content.FileProvider"
-            android:authorities="${applicationId}.fileprovider"
-            android:exported="false"
-            android:grantUriPermissions="true">
-            <meta-data
-                android:name="android.support.FILE_PROVIDER_PATHS"
-                android:resource="@xml/file_paths" />
-        </provider>
->>>>>>> 1ca2f01b
         <service
             android:name=".util.FirebaseMessageService"
             android:exported="false">
@@ -44,17 +45,12 @@
                 <action android:name="com.google.firebase.MESSAGING_EVENT" />
             </intent-filter>
         </service>
-
         <activity
             android:name=".ui.login.LoginActivity"
-<<<<<<< HEAD
-            android:exported="true"></activity>
-=======
             android:exported="true"
             android:windowSoftInputMode="adjustPan">
 
         </activity>
->>>>>>> 1ca2f01b
         <activity
             android:name=".MainActivity"
             android:exported="true"
@@ -64,7 +60,9 @@
 
                 <category android:name="android.intent.category.LAUNCHER" />
             </intent-filter>
+
         </activity>
     </application>
 
+
 </manifest>