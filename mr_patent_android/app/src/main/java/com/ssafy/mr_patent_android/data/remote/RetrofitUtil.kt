--- conflicted
+++ resolved
@@ -10,10 +10,7 @@
         val chatService = ApplicationClass.retrofit.create(ChatService::class.java)
         val patentService = ApplicationClass.retrofit.create(PatentService::class.java)
         val fileService = ApplicationClass.retrofit.create(FileService::class.java)
-<<<<<<< HEAD
         val studyService = ApplicationClass.retrofit.create(StudyService::class.java)
-=======
         val similiarityTestService = ApplicationClass.retrofit.create(SimiliarityTestService::class.java)
->>>>>>> 421e844d
     }
 }