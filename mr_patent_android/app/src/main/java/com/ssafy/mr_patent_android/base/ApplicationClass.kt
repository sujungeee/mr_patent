package com.ssafy.mr_patent_android.base

import android.app.Application
import android.content.ContentValues.TAG
import android.util.Log
import com.google.gson.Gson
import com.google.gson.GsonBuilder
import com.ssafy.mr_patent_android.base.ApplicationClass.Companion.ACCESS_TOKEN
import com.ssafy.mr_patent_android.base.ApplicationClass.Companion.sharedPreferences
import com.ssafy.mr_patent_android.data.remote.NetworkUtil
import com.ssafy.mr_patent_android.util.SharedPreferencesUtil
import okhttp3.Cookie
import okhttp3.Interceptor
import okhttp3.OkHttpClient
import okhttp3.Request
import okhttp3.Response
import okhttp3.ResponseBody
import okhttp3.logging.HttpLoggingInterceptor
import retrofit2.Retrofit
import retrofit2.converter.gson.GsonConverterFactory
import retrofit2.http.Url
import java.io.IOException
import java.net.CookieManager
import java.util.concurrent.TimeUnit

// 앱이 실행될때 1번만 실행이 됩니다.
class ApplicationClass : Application() {
    val API_URL = "https://j12d208.p.ssafy.io/api/"
<<<<<<< HEAD
    val API_URL_FAST = "https://j12d208.p.ssafy.io/fastapi/"

=======
//    val API_URL = "http://172.30.1.36:8080/api/"
>>>>>>> 8a5111ab
    companion object {
        lateinit var sharedPreferences: SharedPreferencesUtil

        const val ACCESS_TOKEN = "ACCESS-TOKEN"
        const val REFRESH_TOKEN = "REFRESH-TOKEN"
        const val SHARED_PREFERENCES_NAME = "MR_PATENT"
//        const val COOKIES_KEY_NAME = "cookies"

        lateinit var retrofit: Retrofit
        lateinit var retrofit_fast: Retrofit

        lateinit var instance: ApplicationClass
            private set

        val networkUtil = NetworkUtil
    }

    override fun onCreate() {
        super.onCreate()
        instance = this
        sharedPreferences = SharedPreferencesUtil(applicationContext)

        initRetrofitInstance()
    }

    private fun initRetrofitInstance() {
        val client: OkHttpClient = OkHttpClient.Builder()
            .readTimeout(5000, TimeUnit.MILLISECONDS)
            .connectTimeout(5000, TimeUnit.MILLISECONDS)
            .addInterceptor(HttpLoggingInterceptor().setLevel(HttpLoggingInterceptor.Level.BODY))
            .addNetworkInterceptor(XAccessTokenInterceptor())
            .authenticator(ReissueInterceptor(instance.applicationContext))
            .build()

        retrofit = Retrofit.Builder()
            .baseUrl(API_URL)
            .client(client)
            .addConverterFactory(GsonConverterFactory.create(gson))
            .build()

        val client_fast: OkHttpClient = OkHttpClient.Builder()
            .readTimeout(5000, TimeUnit.MILLISECONDS)
            .connectTimeout(5000, TimeUnit.MILLISECONDS)
            .addInterceptor(HttpLoggingInterceptor().setLevel(HttpLoggingInterceptor.Level.BODY))
            .addNetworkInterceptor(XAccessTokenInterceptor())
            .authenticator(ReissueInterceptor(instance.applicationContext))
            .build()

        retrofit_fast = Retrofit.Builder()
            .baseUrl(API_URL_FAST)
            .client(client_fast)
            .addConverterFactory(GsonConverterFactory.create(gson))
            .build()
    }

    val gson : Gson = GsonBuilder()
        .setLenient()
        .create()
}

class XAccessTokenInterceptor : Interceptor {

    @Throws(IOException::class)
    override fun intercept(chain: Interceptor.Chain): Response {
        val builder: Request.Builder = chain.request().newBuilder()
        val jwtToken: String? = sharedPreferences.getAToken()
        if (chain.request().url.toString()
                .contains("mr-patent.s3.ap-northeast-2.amazonaws.com")
        ) {
            return chain.proceed(builder.build())
        }else {
            if (!jwtToken.isNullOrEmpty()) {
                builder.addHeader("Authorization", "Bearer $jwtToken")
            } else {
                Log.w("TOKEN_WARNING", "JWT 토큰이 존재하지 않습니다!")
            }
            return chain.proceed(builder.build())
        }
    }
}<|MERGE_RESOLUTION|>--- conflicted
+++ resolved
@@ -26,12 +26,9 @@
 // 앱이 실행될때 1번만 실행이 됩니다.
 class ApplicationClass : Application() {
     val API_URL = "https://j12d208.p.ssafy.io/api/"
-<<<<<<< HEAD
+//    val API_URL = "http://172.30.1.36:8080/api/"
     val API_URL_FAST = "https://j12d208.p.ssafy.io/fastapi/"
 
-=======
-//    val API_URL = "http://172.30.1.36:8080/api/"
->>>>>>> 8a5111ab
     companion object {
         lateinit var sharedPreferences: SharedPreferencesUtil
 
