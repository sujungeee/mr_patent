--- conflicted
+++ resolved
@@ -29,18 +29,6 @@
         return preferences.getString(ApplicationClass.ACCESS_TOKEN, null)
     }
 
-<<<<<<< HEAD
-=======
-//    fun addCookie(cookies: HashSet<String>) {
-//        val editor = preferences.edit()
-//        editor.putStringSet(ApplicationClass.COOKIES_KEY_NAME, cookies)
-//        editor.apply()
-//    }
-//
-//    fun getCookie(): MutableSet<String>? {
-//        return preferences.getStringSet(ApplicationClass.COOKIES_KEY_NAME, HashSet())
-//    }
-
     fun clearToken() {
         val editor = preferences.edit()
         editor.apply {
@@ -49,7 +37,7 @@
             apply()
         }
     }
->>>>>>> 2a8aab8a
+
 
     fun addUser(userDto: UserDto){
         val editor = preferences.edit()
