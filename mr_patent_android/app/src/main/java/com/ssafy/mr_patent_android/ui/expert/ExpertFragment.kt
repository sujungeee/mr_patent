--- conflicted
+++ resolved
@@ -21,6 +21,7 @@
 import com.ssafy.mr_patent_android.ui.chat.ChatFragmentArgs
 import com.ssafy.mr_patent_android.ui.mypage.ProfileEditViewModel
 
+private const val TAG = "ExpertFragment_Mr_Patent"
 class ExpertFragment :
     BaseFragment<FragmentExpertBinding>(FragmentExpertBinding::bind, R.layout.fragment_expert) {
     val viewModel: ExpertViewModel by viewModels()
@@ -29,23 +30,28 @@
         navArgs<ExpertFragmentArgs>().value.expertId
     }
 
+    override fun onCreate(savedInstanceState: Bundle?) {
+        super.onCreate(savedInstanceState)
+
+    }
+
     override fun onViewCreated(view: View, savedInstanceState: Bundle?) {
         super.onViewCreated(view, savedInstanceState)
+
         initView()
         initObserver()
+
     }
 
     fun initView() {
         viewModel.getExpert(expert_id)
-        
+
         if (sharedPreferences.getUser().userRole == 1) {
             binding.btnEditProfile.visibility = View.VISIBLE
             binding.btnEditProfile.setOnClickListener {
-                findNavController().navigate(
-                    ExpertFragmentDirections.actionPatentAttorneyFragmentToProfileEditFragment(
-                        "expert", expert_id
-                    )
-                )
+                findNavController().navigate(ExpertFragmentDirections.actionPatentAttorneyFragmentToProfileEditFragment(
+                    "expert", expert_id
+                ))
             }
             binding.fabChat.visibility = View.GONE
         } else {
@@ -61,22 +67,8 @@
 
     fun initObserver() {
         viewModel.expert.observe(viewLifecycleOwner) {
-<<<<<<< HEAD
-            binding.tvName.text = it.userName
-            binding.tvIntro.text = it.expertDescription
-            binding.tvInfo.text = it.expertGetDate
-            binding.tvPhone.text = it.expertPhone
-            val address = it.expertAddress
-            if (address.contains("\\")) {
-                binding.tvAddress.text =
-                    address.substringBefore("\\").plus(" ").plus(address.substringAfter("\\"))
-            } else {
-                binding.tvAddress.text = address
-            }
-=======
             setInfo(it)
         }
->>>>>>> 9b922a06
 
         profileEditViewModel.memberInfo.observe(viewLifecycleOwner, {
             setInfo(it)
@@ -123,16 +115,15 @@
         dialogBinding.tvName.text = viewModel.expert.value?.userName
 
         dialogBinding.dlBtnYes.setOnClickListener {
-            val expert = viewModel.expert.value!!
+            val expert= viewModel.expert.value!!
             viewModel.startChat(expert.userId)
             viewModel.roomId.observe(viewLifecycleOwner) {
                 if (it != null) {
                     findNavController().navigate(
                         ExpertFragmentDirections.actionPatentAttorneyFragmentToChatFragment(
-                            expert.userId, expert.expertId, it, expert.userName, expert.userImage
-                        )
+                            expert.userId, expert.expertId, it, expert.userName, expert.userImage)
                     )
-                } else {
+                }else {
                     showCustomToast("정보를 받아올 수 없습니다.")
                 }
             }
