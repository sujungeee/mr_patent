--- conflicted
+++ resolved
@@ -22,6 +22,8 @@
     private val userLeaveViewModel : UserLeaveViewModel by activityViewModels()
     private val profileEditViewModel : ProfileEditViewModel by activityViewModels()
 
+    private lateinit var imageUri: Uri
+
     override fun onCreate(savedInstanceState: Bundle?) {
         super.onCreate(savedInstanceState)
     }
@@ -34,7 +36,6 @@
     }
 
     private fun initView() {
-        Log.d(TAG, "initView: ${sharedPreferences.getUser()}")
         binding.tvUserName.text = sharedPreferences.getUser().userName + "님"
 
         if (sharedPreferences.getUser().userRole == 0) {
@@ -92,7 +93,6 @@
             if (it == "로그아웃 되었습니다.") {
                 showCustomToast(it)
                 sharedPreferences.clearToken()
-                sharedPreferences.clearUser()
                 val intent = Intent(requireContext(), LoginActivity::class.java).apply {
                     flags = Intent.FLAG_ACTIVITY_NEW_TASK or Intent.FLAG_ACTIVITY_CLEAR_TASK
                 }
@@ -101,38 +101,23 @@
             }
         }
 
-<<<<<<< HEAD
-//        profileEditViewModel.profileImage.observe(viewLifecycleOwner, {
-//            Log.d(TAG, "initObserver: profileImage: ${it}")
-//            if (it != null) {
-//                Glide.with(requireContext())
-//                    .load(it)
-//                    .circleCrop()
-//                    .into(binding.ivProfile)
-//            } else {
-//                Glide.with(requireContext())
-//                    .load(R.drawable.user_profile)
-//                    .circleCrop()
-//                    .into(binding.ivProfile)
-//            }
-//        })
-=======
         profileEditViewModel.profileImage.observe(viewLifecycleOwner, {
+            Log.d(TAG, "initObserver: profileImage: ${it}")
             if (it != null) {
                 Glide.with(requireContext())
                     .load(it)
                     .circleCrop()
                     .into(binding.ivProfile)
-            } else if (it == "") {
+            } else {
                 Glide.with(requireContext())
                     .load(R.drawable.user_profile)
                     .circleCrop()
                     .into(binding.ivProfile)
             }
         })
->>>>>>> 265ce878
 
         profileEditViewModel.memberInfo.observe(viewLifecycleOwner, {
+            Log.d(TAG, "initObserver: userImage: ${it.userImage}")
             profileEditViewModel.getImage(it.userImage)
         })
     }
