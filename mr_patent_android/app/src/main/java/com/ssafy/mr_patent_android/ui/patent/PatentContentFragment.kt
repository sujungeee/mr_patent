--- conflicted
+++ resolved
@@ -72,13 +72,14 @@
                 binding.btnSimiliarityTest.visibility = View.VISIBLE
                 binding.clReportItems.visibility = View.GONE
                 splitContent(null)
-                initViewPager()
             }
             "upload" -> {
                 binding.btnSimiliarityTest.visibility = View.VISIBLE
                 binding.clReportItems.visibility = View.GONE
             }
         }
+
+        initViewPager()
 
         binding.tvBefore.setOnClickListener {
             when (args.mode) {
@@ -128,16 +129,13 @@
     private fun initObserver() {
         fileViewModel.patentContent.observe(viewLifecycleOwner, { // upload
             splitContent(it)
-            initViewPager()
         })
 
         reportResultViewModel.patentContent.observe(viewLifecycleOwner, { // select, update
-            Log.d(TAG, "initObserver: 업데이트 할 내용: ${it}")
             if (args.mode == "select") {
                 binding.tvDraftWrite.text =  it.patentDraftTitle
             }
             splitContent(it)
-            initViewPager()
         })
 
         similiarityTestViewModel.patentId.observe(viewLifecycleOwner, {
@@ -174,20 +172,12 @@
 
         val patentTitleClaim = PatentTitleDto.PatentTitleClaimDto()
         reportResultViewModel.setPatentClaimContents(listOf(
-<<<<<<< HEAD
             PatentFrameDto(patentTitleClaim.patentDraftClaim, patentDraft?.patentDraftClaim ?: "")
-=======
-            PatentFrameDto(patentTitleClaim.patentDraftClaim, patentContentResponse?.patentDraftClaim ?:"")
->>>>>>> dcd3312c
         ))
 
         val patentTitleSummary = PatentTitleDto.PatentTitleSummaryDto()
         reportResultViewModel.setPatentSummaryContents(listOf(
-<<<<<<< HEAD
             PatentFrameDto(patentTitleSummary.patentDraftSummary, patentDraft?.patentDraftSummary ?: "")
-=======
-            PatentFrameDto(patentTitleSummary.patentDraftSummary, patentContentResponse?.patentDraftSummary ?: "")
->>>>>>> dcd3312c
         ))
     }
 
