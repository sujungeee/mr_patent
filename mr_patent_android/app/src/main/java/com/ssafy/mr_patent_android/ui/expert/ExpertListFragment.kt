package com.ssafy.mr_patent_android.ui.expert

import android.os.Bundle
import android.util.Log
import android.view.View
import android.widget.AdapterView
import android.widget.ArrayAdapter
import androidx.fragment.app.viewModels
import androidx.navigation.fragment.findNavController
import com.ssafy.mr_patent_android.R
import com.ssafy.mr_patent_android.base.BaseFragment
import com.ssafy.mr_patent_android.databinding.FragmentExpertListBinding
import com.ssafy.mr_patent_android.ui.home.HomeFragment.Companion.categoryMap

private const val TAG = "ExpertListFragment"

class ExpertListFragment : BaseFragment<FragmentExpertListBinding>(
    FragmentExpertListBinding::bind,
    R.layout.fragment_expert_list
) {
    private lateinit var expertListAdapter: ExpertListAdapter
    val viewModel: ExpertListViewModel by viewModels()

    override fun onCreate(savedInstanceState: Bundle?) {
        super.onCreate(savedInstanceState)
    }

    override fun onViewCreated(view: View, savedInstanceState: Bundle?) {
        super.onViewCreated(view, savedInstanceState)
        initExpertView()
        initSort()
        initAdapter()
        initObserver()

    }
    private fun initAdapter() {
        viewModel.expertList.observe(viewLifecycleOwner) {
            expertListAdapter = ExpertListAdapter(it) { id ->
                findNavController().navigate(
<<<<<<< HEAD
                    ExpertListFragmentDirections.actionPatentAttorneyListFragmentToPatentAttorneyFragment(
                        id, "chat"
                    )
=======
                    ExpertListFragmentDirections.actionPatentAttorneyListFragmentToPatentAttorneyFragment(id)
>>>>>>> 8a5111ab
                )
            }
            binding.rvPatentAttorneys.adapter = expertListAdapter
        }
    }


    private fun initSort() {
        val items = resources.getStringArray(R.array.align_array)

        val myAdapter =
            ArrayAdapter(requireContext(), android.R.layout.simple_spinner_dropdown_item, items)

        binding.spinnerPatentAttorneys.adapter = myAdapter

        binding.spinnerPatentAttorneys.onItemSelectedListener =
            object : AdapterView.OnItemSelectedListener {
                override fun onItemSelected(
                    parent: AdapterView<*>,
                    view: View?,
                    position: Int,
                    id: Long
                ) {
                    if (viewModel.expertList.value.isNullOrEmpty()) {
                        Log.d(TAG, "onItemSelected: expertList is null")
                    }
                    else {
                        val expertList = viewModel.expertList.value!!

                        when (position) {
                            0 -> {
                                viewModel.setNewExpertList(expertList.sortedBy { it.expertId })
                                binding.rvPatentAttorneys.adapter = ExpertListAdapter(
                                    viewModel.newExpertList.value ?: listOf()
                                ) { id ->
                                    findNavController().navigate(
                                        ExpertListFragmentDirections.actionPatentAttorneyListFragmentToPatentAttorneyFragment(
                                            id
                                        )
                                    )
                                }
                            }

                            1 -> {
                                viewModel.setNewExpertList(expertList.sortedByDescending { it.expertId })
                                binding.rvPatentAttorneys.adapter = ExpertListAdapter(
                                    viewModel.newExpertList.value ?: listOf()
                                ) { id ->
                                    findNavController().navigate(
                                        ExpertListFragmentDirections.actionPatentAttorneyListFragmentToPatentAttorneyFragment(
                                            id
                                        )
                                    )
                                }
                            }

                            else -> {
                                viewModel.setNewExpertList(expertList.sortedBy { it.expertGetDate })
                                binding.rvPatentAttorneys.adapter = ExpertListAdapter(
                                    viewModel.newExpertList.value ?: listOf()
                                ) { id ->
                                    findNavController().navigate(
                                        ExpertListFragmentDirections.actionPatentAttorneyListFragmentToPatentAttorneyFragment(
                                            id
                                        )
                                    )
                                }
                            }
                        }
                    }
                }

                override fun onNothingSelected(parent: AdapterView<*>) {

                }
            }
    }

    private fun initExpertView() {
        viewModel.getExpertList()
        binding.cgFilter.setOnCheckedStateChangeListener { group, checkedIds ->
            viewModel.setFilterState(checkedIds.map { categoryMap[it] })
        }
    }

    private fun initObserver() {

        viewModel.filterState.observe(viewLifecycleOwner) { filters ->
            Log.d(TAG, "initObserver: $filters")
            val filteredList = if (filters.isEmpty()) {
                viewModel.expertList.value
            } else {
                viewModel.expertList.value?.filter { expert ->
                    filters.any { filter -> expert.category.contains(filter) }
                }
            }

            val sortedList = when (binding.spinnerPatentAttorneys.selectedItemPosition) {
                0 -> filteredList?.sortedByDescending { it.expertCreatedAt } // 최신순
                1 -> filteredList?.sortedBy { it.expertCreatedAt } // 오래된순
                else -> filteredList?.sortedByDescending { it.expertGetDate } // 경력순
            }

            viewModel.setNewExpertList(sortedList)

            expertListAdapter = ExpertListAdapter(sortedList ?: listOf()) { id ->
                findNavController().navigate(
                    ExpertListFragmentDirections.actionPatentAttorneyListFragmentToPatentAttorneyFragment(id)
                )
            }
            binding.rvPatentAttorneys.adapter = expertListAdapter
        }


    }
}<|MERGE_RESOLUTION|>--- conflicted
+++ resolved
@@ -33,17 +33,14 @@
         initObserver()
 
     }
+
     private fun initAdapter() {
         viewModel.expertList.observe(viewLifecycleOwner) {
-            expertListAdapter = ExpertListAdapter(it) { id ->
+            binding.rvPatentAttorneys.adapter = ExpertListAdapter(it) { id ->
                 findNavController().navigate(
-<<<<<<< HEAD
                     ExpertListFragmentDirections.actionPatentAttorneyListFragmentToPatentAttorneyFragment(
-                        id, "chat"
+                        id
                     )
-=======
-                    ExpertListFragmentDirections.actionPatentAttorneyListFragmentToPatentAttorneyFragment(id)
->>>>>>> 8a5111ab
                 )
             }
             binding.rvPatentAttorneys.adapter = expertListAdapter
@@ -156,7 +153,5 @@
             }
             binding.rvPatentAttorneys.adapter = expertListAdapter
         }
-
-
     }
 }